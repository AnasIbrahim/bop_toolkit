--- conflicted
+++ resolved
@@ -120,29 +120,4 @@
 
 ## Manual annotation tool
 
-<<<<<<< HEAD
 To annotate a new dataset or change an existing dataset in the BOP format please refer to the annotation tool [README](scripts/annotation_tool/README.md).
-=======
-To annotate a new dataset in BOP format use [this tool](./scripts/annotation_tool.py).
-
-Edit the file paths in parameters section at the beginning of the file then run:
-
-```
-python scripts/annotation_tool.py
-```
-
-### Interface:
-
-Control the object pose with the following keys
-`i`: up, `,`: down, `j`: front, `k`:back, `h`:left, `l`:right
-
-Translation/rotation mode:
-- Shift not clicked: translation mode
-- Shift clicked: rotation model
-
-Distance/angle big or small:
-- Ctrl not clicked: small distance(1mm) / angle(2deg)
-- Ctrl clicked: big distance(5cm) / angle(90deg)
-
-R or "Refine" button will call ICP algorithm to do local refinement of the annotation
->>>>>>> 4ec7ee5f
